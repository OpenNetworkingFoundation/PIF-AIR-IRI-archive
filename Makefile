--- conflicted
+++ resolved
@@ -47,13 +47,11 @@
 start-l3: submodule
 	sudo ${PYPATH} ./start.py -v profile_0.yml l3.yml
 
-<<<<<<< HEAD
 start-vxlan: submodule
 	sudo ${PYPATH} ./start.py -v profile_1.yml vxlan/*.yml
-=======
+
 templates: submodule
 	./templates.py simple.yml profile_1.yml
->>>>>>> 6873854e
 
 # Run some comprehensive test case and show the coverage
 cov:
